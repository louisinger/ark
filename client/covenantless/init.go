package covenantless

import (
	"encoding/hex"
	"fmt"
	"strconv"
	"strings"

	arkv1 "github.com/ark-network/ark/api-spec/protobuf/gen/ark/v1"
	"github.com/ark-network/ark/client/utils"
	"github.com/ark-network/ark/common"
	"github.com/btcsuite/btcd/btcec/v2"
	"github.com/decred/dcrd/dcrec/secp256k1/v4"
	"github.com/urfave/cli/v2"
)

var explorerUrls = map[string]string{
	common.Bitcoin.Name:        "https://blockstream.info/api",
	common.BitcoinTestNet.Name: "https://blockstream.info/testnet/api",
	common.BitcoinRegTest.Name: "http://localhost:3000",
	common.BitcoinSigNet.Name:  "https://mutinynet.com/api",
}

func (c *clArkBitcoinCLI) Init(ctx *cli.Context) error {
	key := ctx.String("prvkey")
	net := strings.ToLower(ctx.String("network"))
	url := ctx.String("asp-url")
	explorer := ctx.String("explorer")

	var explorerURL string

	if len(url) <= 0 {
		return fmt.Errorf("invalid ark url")
	}
	if net != common.Bitcoin.Name && net != common.BitcoinTestNet.Name && net != common.BitcoinRegTest.Name && net != common.BitcoinSigNet.Name {
		return fmt.Errorf("invalid network")
	}

	if len(explorer) > 0 {
		explorerURL = explorer
	} else {
		explorerURL = explorerUrls[net]
	}

	if err := connectToAsp(ctx, net, url, explorerURL); err != nil {
		return err
	}

	password, err := utils.ReadPassword(ctx, false)
	if err != nil {
		return err
	}

	return initWallet(ctx, key, password)
}

func generateRandomPrivateKey() (*secp256k1.PrivateKey, error) {
	privKey, err := btcec.NewPrivateKey()
	if err != nil {
		return nil, err
	}
	return privKey, nil
}

func connectToAsp(ctx *cli.Context, net, url, explorer string) error {
	client, close, err := getClient(url)
	if err != nil {
		return err
	}
	defer close()

	resp, err := client.GetInfo(ctx.Context, &arkv1.GetInfoRequest{})
	if err != nil {
		return err
	}

	return utils.SetState(ctx, map[string]string{
		utils.ASP_URL:               url,
		utils.NETWORK:               net,
		utils.ASP_PUBKEY:            resp.Pubkey,
		utils.ROUND_LIFETIME:        strconv.Itoa(int(resp.GetRoundLifetime())),
		utils.UNILATERAL_EXIT_DELAY: strconv.Itoa(int(resp.GetUnilateralExitDelay())),
		utils.EXPLORER:              explorer,
<<<<<<< HEAD
		utils.DUST:                  strconv.Itoa(int(resp.GetDust())),
=======
		utils.BOARDING_TEMPLATE:     resp.GetBoardingDescriptorTemplate(),
>>>>>>> 4da76ec8
	})
}

func initWallet(ctx *cli.Context, key string, password []byte) error {
	var privateKey *secp256k1.PrivateKey
	if len(key) <= 0 {
		privKey, err := generateRandomPrivateKey()
		if err != nil {
			return err
		}
		privateKey = privKey
	} else {
		privKeyBytes, err := hex.DecodeString(key)
		if err != nil {
			return err
		}

		privateKey = secp256k1.PrivKeyFromBytes(privKeyBytes)
	}

	cypher := utils.NewAES128Cypher()
	buf := privateKey.Serialize()
	encryptedPrivateKey, err := cypher.Encrypt(buf, password)
	if err != nil {
		return err
	}

	passwordHash := utils.HashPassword([]byte(password))

	pubkey := privateKey.PubKey().SerializeCompressed()
	state := map[string]string{
		utils.ENCRYPTED_PRVKEY: hex.EncodeToString(encryptedPrivateKey),
		utils.PASSWORD_HASH:    hex.EncodeToString(passwordHash),
		utils.PUBKEY:           hex.EncodeToString(pubkey),
	}

	if err := utils.SetState(ctx, state); err != nil {
		return err
	}

	fmt.Println("wallet initialized")
	return nil
}<|MERGE_RESOLUTION|>--- conflicted
+++ resolved
@@ -81,11 +81,8 @@
 		utils.ROUND_LIFETIME:        strconv.Itoa(int(resp.GetRoundLifetime())),
 		utils.UNILATERAL_EXIT_DELAY: strconv.Itoa(int(resp.GetUnilateralExitDelay())),
 		utils.EXPLORER:              explorer,
-<<<<<<< HEAD
 		utils.DUST:                  strconv.Itoa(int(resp.GetDust())),
-=======
 		utils.BOARDING_TEMPLATE:     resp.GetBoardingDescriptorTemplate(),
->>>>>>> 4da76ec8
 	})
 }
 
