--- conflicted
+++ resolved
@@ -135,79 +135,6 @@
 	}, nil
 }
 
-<<<<<<< HEAD
-func (a *covenantArkClient) Onboard(
-	ctx context.Context, amount uint64,
-) (string, error) {
-	if amount <= 0 {
-		return "", fmt.Errorf("invalid amount to onboard %d", amount)
-	}
-
-	offchainAddr, _, err := a.wallet.NewAddress(ctx, false)
-	if err != nil {
-		return "", err
-	}
-
-	net := utils.ToElementsNetwork(a.Network)
-	_, userPubkey, aspPubkey, _ := common.DecodeAddress(offchainAddr)
-	userPubkeyStr := hex.EncodeToString(userPubkey.SerializeCompressed())
-	congestionTreeLeaf := tree.Receiver{
-		Pubkey: userPubkeyStr,
-		Amount: amount,
-	}
-
-	treeFactoryFn, sharedOutputScript, sharedOutputAmount, err := tree.CraftCongestionTree(
-		net.AssetID,
-		aspPubkey,
-		[]tree.Receiver{congestionTreeLeaf},
-		30,
-		a.RoundLifetime,
-		a.UnilateralExitDelay,
-	)
-	if err != nil {
-		return "", err
-	}
-
-	pay, err := payment.FromScript(sharedOutputScript, &net, nil)
-	if err != nil {
-		return "", err
-	}
-
-	addr, err := pay.TaprootAddress()
-	if err != nil {
-		return "", err
-	}
-
-	onchainReceiver := NewLiquidReceiver(addr, sharedOutputAmount)
-
-	pset, err := a.sendOnchain(ctx, []Receiver{onchainReceiver})
-	if err != nil {
-		return "", err
-	}
-
-	ptx, _ := psetv2.NewPsetFromBase64(pset)
-	utx, _ := ptx.UnsignedTx()
-	txid := utx.TxHash().String()
-
-	congestionTree, err := treeFactoryFn(psetv2.InputArgs{
-		Txid:    txid,
-		TxIndex: 0,
-	})
-	if err != nil {
-		return "", err
-	}
-
-	if err := a.client.Onboard(
-		ctx, pset, userPubkeyStr, congestionTree,
-	); err != nil {
-		return "", err
-	}
-
-	return txid, nil
-}
-
-=======
->>>>>>> 4da76ec8
 func (a *covenantArkClient) Balance(
 	ctx context.Context, computeVtxoExpiration bool,
 ) (*Balance, error) {
