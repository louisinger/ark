--- conflicted
+++ resolved
@@ -114,22 +114,13 @@
 	}
 
 	return &client.Info{
-<<<<<<< HEAD
-		Pubkey:              resp.Payload.Pubkey,
-		RoundLifetime:       int64(roundLifetime),
-		UnilateralExitDelay: int64(unilateralExitDelay),
-		RoundInterval:       int64(roundInterval),
-		Network:             resp.Payload.Network,
-		Dust:                uint64(dust),
-=======
 		Pubkey:                     resp.Payload.Pubkey,
 		RoundLifetime:              int64(roundLifetime),
 		UnilateralExitDelay:        int64(unilateralExitDelay),
 		RoundInterval:              int64(roundInterval),
 		Network:                    resp.Payload.Network,
-		MinRelayFee:                int64(minRelayFee),
+		Dust:                       uint64(dust),
 		BoardingDescriptorTemplate: resp.Payload.BoardingDescriptorTemplate,
->>>>>>> 4da76ec8
 	}, nil
 }
 
@@ -371,6 +362,7 @@
 			ID:                  e.ID,
 			UnsignedTree:        treeFromProto{e.UnsignedTree}.parse(),
 			CosignersPublicKeys: pubkeys,
+			UnsignedRoundTx:     e.UnsignedRoundTx,
 		}, nil
 	}
 
