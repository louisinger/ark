--- conflicted
+++ resolved
@@ -18,16 +18,6 @@
 	key, _ := btcec.NewPrivateKey()
 	ctx := context.Background()
 	testStoreData := store.StoreData{
-<<<<<<< HEAD
-		AspUrl:              "localhost:7070",
-		AspPubkey:           key.PubKey(),
-		WalletType:          wallet.SingleKeyWallet,
-		ClientType:          client.GrpcClient,
-		Network:             common.LiquidRegTest,
-		RoundLifetime:       512,
-		UnilateralExitDelay: 512,
-		Dust:                1000,
-=======
 		AspUrl:                     "localhost:7070",
 		AspPubkey:                  key.PubKey(),
 		WalletType:                 wallet.SingleKeyWallet,
@@ -35,9 +25,8 @@
 		Network:                    common.LiquidRegTest,
 		RoundLifetime:              512,
 		UnilateralExitDelay:        512,
-		MinRelayFee:                300,
+		Dust:                       1000,
 		BoardingDescriptorTemplate: "tr(0250929b74c1a04954b78b4b6035e97a5e078a5a0f28ec96d547bfee9ace803ac0,{ and(pk(873079a0091c9b16abd1f8c508320b07f0d50144d09ccd792ce9c915dac60465), pk(USER)), and(older(604672), pk(USER)) })",
->>>>>>> 4da76ec8
 	}
 
 	tests := []struct {
