package application

import (
	"context"

	"github.com/ark-network/ark/server/internal/core/domain"
	"github.com/decred/dcrd/dcrec/secp256k1/v4"
)

var (
	paymentsThreshold = int64(128)
	dustAmount        = uint64(450)
)

type Service interface {
	Start() error
	Stop()
	SpendVtxos(ctx context.Context, inputs []Input) (string, error)
	ClaimVtxos(ctx context.Context, creds string, receivers []domain.Receiver) error
	SignVtxos(ctx context.Context, forfeitTxs []string) error
	SignRoundTx(ctx context.Context, roundTx string) error
	GetRoundByTxid(ctx context.Context, poolTxid string) (*domain.Round, error)
	GetRoundById(ctx context.Context, id string) (*domain.Round, error)
	GetCurrentRound(ctx context.Context) (*domain.Round, error)
	GetEventsChannel(ctx context.Context) <-chan domain.RoundEvent
	UpdatePaymentStatus(
		ctx context.Context, paymentId string,
	) (lastEvent domain.RoundEvent, err error)
	ListVtxos(
		ctx context.Context, pubkey *secp256k1.PublicKey,
	) (spendableVtxos, spentVtxos []domain.Vtxo, err error)
	GetInfo(ctx context.Context) (*ServiceInfo, error)
	// Async payments
	CreateAsyncPayment(
		ctx context.Context, inputs []domain.VtxoKey, receivers []domain.Receiver,
	) (string, []string, error)
	CompleteAsyncPayment(
		ctx context.Context, redeemTx string, unconditionalForfeitTxs []string,
	) error
<<<<<<< HEAD
	CreateReverseBoardingAddress(ctx context.Context, userPubkey *secp256k1.PublicKey) (string, error)
}

type Input interface {
	GetTxid() string
	GetIndex() uint32
	IsReverseBoarding() bool
	GetReverseBoardingPublicKey() *secp256k1.PublicKey // nil if not reverse boarding
=======
	// Tree signing methods
	RegisterCosignerPubkey(ctx context.Context, paymentId string, ephemeralPublicKey string) error
	RegisterCosignerNonces(
		ctx context.Context, roundID string,
		pubkey *secp256k1.PublicKey, nonces string,
	) error
	RegisterCosignerSignatures(
		ctx context.Context, roundID string,
		pubkey *secp256k1.PublicKey, signatures string,
	) error
>>>>>>> c183f992
}

type ServiceInfo struct {
	PubKey                   string
	RoundLifetime            int64
	UnilateralExitDelay      int64
	ReverseBoardingExitDelay int64
	RoundInterval            int64
	Network                  string
	MinRelayFee              int64
}

type WalletStatus struct {
	IsInitialized bool
	IsUnlocked    bool
	IsSynced      bool
}

type txOutpoint struct {
	txid string
	vout uint32
}

func (outpoint txOutpoint) GetTxid() string {
	return outpoint.txid
}

func (outpoint txOutpoint) GetIndex() uint32 {
	return outpoint.vout
}<|MERGE_RESOLUTION|>--- conflicted
+++ resolved
@@ -37,16 +37,7 @@
 	CompleteAsyncPayment(
 		ctx context.Context, redeemTx string, unconditionalForfeitTxs []string,
 	) error
-<<<<<<< HEAD
 	CreateReverseBoardingAddress(ctx context.Context, userPubkey *secp256k1.PublicKey) (string, error)
-}
-
-type Input interface {
-	GetTxid() string
-	GetIndex() uint32
-	IsReverseBoarding() bool
-	GetReverseBoardingPublicKey() *secp256k1.PublicKey // nil if not reverse boarding
-=======
 	// Tree signing methods
 	RegisterCosignerPubkey(ctx context.Context, paymentId string, ephemeralPublicKey string) error
 	RegisterCosignerNonces(
@@ -57,7 +48,13 @@
 		ctx context.Context, roundID string,
 		pubkey *secp256k1.PublicKey, signatures string,
 	) error
->>>>>>> c183f992
+}
+
+type Input interface {
+	GetTxid() string
+	GetIndex() uint32
+	IsReverseBoarding() bool
+	GetReverseBoardingPublicKey() *secp256k1.PublicKey // nil if not reverse boarding
 }
 
 type ServiceInfo struct {
