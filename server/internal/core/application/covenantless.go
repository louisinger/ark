--- conflicted
+++ resolved
@@ -29,11 +29,7 @@
 	roundLifetime       int64
 	roundInterval       int64
 	unilateralExitDelay int64
-<<<<<<< HEAD
-=======
 	boardingExitDelay   int64
-	minRelayFee         uint64
->>>>>>> 4da76ec8
 
 	wallet      ports.WalletService
 	repoManager ports.RepoManager
@@ -59,11 +55,7 @@
 
 func NewCovenantlessService(
 	network common.Network,
-<<<<<<< HEAD
-	roundInterval, roundLifetime, unilateralExitDelay int64,
-=======
-	roundInterval, roundLifetime, unilateralExitDelay, boardingExitDelay int64, minRelayFee uint64,
->>>>>>> 4da76ec8
+	roundInterval, roundLifetime, unilateralExitDelay, boardingExitDelay int64,
 	walletSvc ports.WalletService, repoManager ports.RepoManager,
 	builder ports.TxBuilder, scanner ports.BlockchainScanner,
 	scheduler ports.SchedulerService,
@@ -282,14 +274,6 @@
 				return "", fmt.Errorf("input %s:%d already spent", v.Txid, v.VOut)
 			}
 		}
-
-		if v.Redeemed {
-			return "", fmt.Errorf("input %s:%d already redeemed", v.Txid, v.VOut)
-		}
-
-		if v.Swept {
-			return "", fmt.Errorf("input %s:%d already swept", v.Txid, v.VOut)
-		}
 	}
 
 	boardingTxs := make(map[string]string, 0) // txid -> txhex
@@ -487,41 +471,7 @@
 		UnilateralExitDelay: s.unilateralExitDelay,
 		RoundInterval:       s.roundInterval,
 		Network:             s.network.Name,
-<<<<<<< HEAD
 		Dust:                dust,
-	}, nil
-}
-
-// TODO clArk changes the onboard flow (2 rounds ?)
-func (s *covenantlessService) Onboard(
-	ctx context.Context, boardingTx string,
-	congestionTree tree.CongestionTree, userPubkey *secp256k1.PublicKey,
-) error {
-	ptx, err := psbt.NewFromRawBytes(strings.NewReader(boardingTx), true)
-	if err != nil {
-		return fmt.Errorf("failed to parse boarding tx: %s", err)
-	}
-
-	if err := bitcointree.ValidateCongestionTree(
-		congestionTree, boardingTx, s.pubkey, s.roundLifetime,
-	); err != nil {
-		return err
-	}
-
-	extracted, err := psbt.Extract(ptx)
-	if err != nil {
-		return fmt.Errorf("failed to extract boarding tx: %s", err)
-	}
-
-	var serialized bytes.Buffer
-
-	if err := extracted.Serialize(&serialized); err != nil {
-		return fmt.Errorf("failed to serialize boarding tx: %s", err)
-	}
-
-	txid, err := s.wallet.BroadcastTransaction(ctx, hex.EncodeToString(serialized.Bytes()))
-=======
-		MinRelayFee:         int64(s.minRelayFee),
 		BoardingDescriptorTemplate: fmt.Sprintf(
 			descriptor.BoardingDescriptorTemplate,
 			hex.EncodeToString(bitcointree.UnspendableKey().SerializeCompressed()),
@@ -537,7 +487,6 @@
 	ctx context.Context, userPubkey *secp256k1.PublicKey,
 ) (string, error) {
 	addr, _, err := s.builder.GetBoardingScript(userPubkey, s.pubkey)
->>>>>>> 4da76ec8
 	if err != nil {
 		return "", fmt.Errorf("failed to compute boarding script: %s", err)
 	}
@@ -715,11 +664,7 @@
 
 	cosigners = append(cosigners, ephemeralKey.PubKey())
 
-<<<<<<< HEAD
-	unsignedPoolTx, tree, connectorAddress, err := s.builder.BuildPoolTx(s.pubkey, payments, sweptRounds, cosigners...)
-=======
-	unsignedPoolTx, tree, connectorAddress, err := s.builder.BuildPoolTx(s.pubkey, payments, boardingInputs, s.minRelayFee, sweptRounds, cosigners...)
->>>>>>> 4da76ec8
+	unsignedRoundTx, tree, connectorAddress, err := s.builder.BuildPoolTx(s.pubkey, payments, boardingInputs, sweptRounds, cosigners...)
 	if err != nil {
 		round.Fail(fmt.Errorf("failed to create pool tx: %s", err))
 		log.WithError(err).Warn("failed to create pool tx")
@@ -735,6 +680,7 @@
 
 		log.Debugf("signing session created for round %s", round.Id)
 
+		s.currentRound.UnsignedTx = unsignedRoundTx
 		// send back the unsigned tree & all cosigners pubkeys
 		s.propagateRoundSigningStartedEvent(tree, cosigners)
 
@@ -748,7 +694,7 @@
 			return
 		}
 
-		unsignedPsbt, err := psbt.NewFromRawBytes(strings.NewReader(unsignedPoolTx), true)
+		unsignedPsbt, err := psbt.NewFromRawBytes(strings.NewReader(unsignedRoundTx), true)
 		if err != nil {
 			round.Fail(fmt.Errorf("failed to parse round tx: %s", err))
 			log.WithError(err).Warn("failed to parse round tx")
@@ -877,26 +823,18 @@
 		tree = signedTree
 	}
 
-<<<<<<< HEAD
-	connectors, forfeitTxs, err := s.builder.BuildForfeitTxs(s.pubkey, unsignedPoolTx, payments)
-	if err != nil {
-		round.Fail(fmt.Errorf("failed to create connectors and forfeit txs: %s", err))
-		log.WithError(err).Warn("failed to create connectors and forfeit txs")
-		return
-=======
 	needForfeits := false
 	for _, pay := range payments {
 		if len(pay.Inputs) > 0 {
 			needForfeits = true
 			break
 		}
->>>>>>> 4da76ec8
 	}
 
 	var forfeitTxs, connectors []string
 
 	if needForfeits {
-		connectors, forfeitTxs, err = s.builder.BuildForfeitTxs(s.pubkey, unsignedPoolTx, payments, s.minRelayFee)
+		connectors, forfeitTxs, err = s.builder.BuildForfeitTxs(s.pubkey, unsignedRoundTx, payments)
 		if err != nil {
 			round.Fail(fmt.Errorf("failed to create connectors and forfeit txs: %s", err))
 			log.WithError(err).Warn("failed to create connectors and forfeit txs")
@@ -906,7 +844,7 @@
 	}
 
 	if _, err := round.StartFinalization(
-		connectorAddress, connectors, tree, unsignedPoolTx,
+		connectorAddress, connectors, tree, unsignedRoundTx,
 	); err != nil {
 		round.Fail(fmt.Errorf("failed to start finalization: %s", err))
 		log.WithError(err).Warn("failed to start finalization")
@@ -925,6 +863,7 @@
 		Id:               s.currentRound.Id,
 		UnsignedVtxoTree: unsignedCongestionTree,
 		Cosigners:        cosigners,
+		UnsignedRoundTx:  s.currentRound.UnsignedTx,
 	}
 
 	s.lastEvent = ev
@@ -1014,26 +953,10 @@
 		return
 	}
 
-<<<<<<< HEAD
-	dustAmount, err := s.wallet.GetDustAmount(ctx)
-	if err != nil {
-		log.WithError(err).Warn("failed to get dust amount")
-		return
-	}
-
-	pubkey := hex.EncodeToString(onboarding.userPubkey.SerializeCompressed())
-	payments := getPaymentsFromOnboardingBitcoin(onboarding.congestionTree, pubkey)
-	round := domain.NewFinalizedRound(
-		dustAmount, pubkey, txid, onboarding.tx, onboarding.congestionTree, payments,
-	)
-	if err := s.saveEvents(ctx, round.Id, round.Events()); err != nil {
-		log.WithError(err).Warn("failed to store new round events")
-=======
 	changes, err = round.EndFinalization(forfeitTxs, txid)
 	if err != nil {
 		changes = round.Fail(fmt.Errorf("failed to finalize round: %s", err))
 		log.WithError(err).Warn("failed to finalize round")
->>>>>>> 4da76ec8
 		return
 	}
 
