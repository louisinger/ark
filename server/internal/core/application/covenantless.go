--- conflicted
+++ resolved
@@ -682,9 +682,6 @@
 }
 
 func (s *covenantlessService) startRound() {
-<<<<<<< HEAD
-	round := domain.NewRound(1000) // TODO dynamic dust amount?
-=======
 	dustAmount, err := s.wallet.GetDustAmount(context.Background())
 	if err != nil {
 		log.WithError(err).Warn("failed to get dust amount")
@@ -692,7 +689,6 @@
 	}
 
 	round := domain.NewRound(dustAmount)
->>>>>>> ab2c9785
 	//nolint:all
 	round.StartRegistration()
 	s.lastEvent = nil
@@ -1269,7 +1265,7 @@
 
 						connectorTxid, err := s.wallet.BroadcastTransaction(ctx, signedConnectorTx)
 						if err != nil {
-							return "", 0, err
+							return "", 0, fmt.Errorf("failed to broadcast connector tx: %s", err)
 						}
 						log.Debugf("broadcasted connector tx %s", connectorTxid)
 
