package txbuilder

import (
	"context"
	"encoding/hex"
	"fmt"

	"github.com/ark-network/ark/common"
	"github.com/ark-network/ark/common/tree"
	"github.com/ark-network/ark/server/internal/core/domain"
	"github.com/ark-network/ark/server/internal/core/ports"
	"github.com/btcsuite/btcd/btcec/v2/schnorr"
	"github.com/btcsuite/btcd/chaincfg/chainhash"
	"github.com/btcsuite/btcd/txscript"
	"github.com/decred/dcrd/dcrec/secp256k1/v4"
	"github.com/vulpemventures/go-elements/address"
	"github.com/vulpemventures/go-elements/elementsutil"
	"github.com/vulpemventures/go-elements/network"
	"github.com/vulpemventures/go-elements/payment"
	"github.com/vulpemventures/go-elements/psetv2"
	"github.com/vulpemventures/go-elements/taproot"
	"github.com/vulpemventures/go-elements/transaction"
)

const (
	connectorAmount = uint64(450)
)

type txBuilder struct {
	wallet            ports.WalletService
	net               common.Network
	roundLifetime     int64 // in seconds
	exitDelay         int64 // in seconds
	boardingExitDelay int64 // in seconds
}

func NewTxBuilder(
	wallet ports.WalletService,
	net common.Network,
	roundLifetime int64,
	exitDelay int64,
	boardingExitDelay int64,
) ports.TxBuilder {
	return &txBuilder{wallet, net, roundLifetime, exitDelay, boardingExitDelay}
}

func (b *txBuilder) GetBoardingScript(owner, asp *secp256k1.PublicKey) (string, []byte, error) {
	addr, script, _, err := b.getBoardingTaproot(owner, asp)
	if err != nil {
		return "", nil, err
	}

	return addr, script, nil
}

func (b *txBuilder) GetVtxoScript(userPubkey, aspPubkey *secp256k1.PublicKey) ([]byte, error) {
	outputScript, _, err := b.getLeafScriptAndTree(userPubkey, aspPubkey)
	if err != nil {
		return nil, err
	}
	return outputScript, nil
}

func (b *txBuilder) BuildSweepTx(inputs []ports.SweepInput) (signedSweepTx string, err error) {
	sweepPset, err := sweepTransaction(
		b.wallet,
		inputs,
		b.onchainNetwork().AssetID,
	)
	if err != nil {
		return "", err
	}

	sweepPsetBase64, err := sweepPset.ToBase64()
	if err != nil {
		return "", err
	}

	ctx := context.Background()
	signedSweepPsetB64, err := b.wallet.SignTransactionTapscript(ctx, sweepPsetBase64, nil)
	if err != nil {
		return "", err
	}

	signedPset, err := psetv2.NewPsetFromBase64(signedSweepPsetB64)
	if err != nil {
		return "", err
	}

	if err := psetv2.FinalizeAll(signedPset); err != nil {
		return "", err
	}

	extractedTx, err := psetv2.Extract(signedPset)
	if err != nil {
		return "", err
	}

	return extractedTx.ToHex()
}

func (b *txBuilder) BuildForfeitTxs(
	aspPubkey *secp256k1.PublicKey, poolTx string, payments []domain.Payment) (connectors []string, forfeitTxs []string, err error) {
	connectorAddress, err := b.getConnectorAddress(poolTx)
	if err != nil {
		return nil, nil, err
	}

	connectorFeeAmount, err := b.minRelayFeeConnectorTx()
	if err != nil {
		return nil, nil, err
	}

	connectorTxs, err := b.createConnectors(poolTx, payments, connectorAddress, connectorFeeAmount)
	if err != nil {
		return nil, nil, err
	}

	forfeitTxs, err = b.createForfeitTxs(aspPubkey, payments, connectorTxs)
	if err != nil {
		return nil, nil, err
	}

	for _, tx := range connectorTxs {
		buf, _ := tx.ToBase64()
		connectors = append(connectors, buf)
	}
	return connectors, forfeitTxs, nil
}

func (b *txBuilder) BuildPoolTx(
<<<<<<< HEAD
	aspPubkey *secp256k1.PublicKey, payments []domain.Payment, sweptRounds []domain.Round,
=======
	aspPubkey *secp256k1.PublicKey,
	payments []domain.Payment,
	boardingInputs []ports.BoardingInput,
	minRelayFee uint64,
	sweptRounds []domain.Round,
>>>>>>> 4da76ec8
	_ ...*secp256k1.PublicKey, // cosigners are not used in the covenant
) (poolTx string, congestionTree tree.CongestionTree, connectorAddress string, err error) {
	// The creation of the tree and the pool tx are tightly coupled:
	// - building the tree requires knowing the shared outpoint (txid:vout)
	// - building the pool tx requires knowing the shared output script and amount
	// The idea here is to first create all the data for the outputs of the txs
	// of the congestion tree to calculate the shared output script and amount.
	// With these data the pool tx can be created, and once the shared utxo
	// outpoint is obtained, the congestion tree can be finally created.
	// The factory function `treeFactoryFn` returned below holds all outputs data
	// generated in the process and takes the shared utxo outpoint as argument.
	// This is safe as the memory allocated for `craftCongestionTree` is freed
	// only after `BuildPoolTx` returns.

	var sharedOutputScript []byte
	var sharedOutputAmount uint64
	var treeFactoryFn tree.TreeFactory

	if !isOnchainOnly(payments) {
		feeSatsPerNode, err := b.wallet.MinRelayFee(context.Background(), uint64(common.TreeTxSize))
		if err != nil {
			return "", nil, "", err
		}

		treeFactoryFn, sharedOutputScript, sharedOutputAmount, err = tree.CraftCongestionTree(
			b.onchainNetwork().AssetID, aspPubkey, getOffchainReceivers(payments), feeSatsPerNode, b.roundLifetime, b.exitDelay,
		)
		if err != nil {
			return "", nil, "", err
		}
	}

	connectorAddress, err = b.wallet.DeriveConnectorAddress(context.Background())
	if err != nil {
		return
	}

	ptx, err := b.createPoolTx(
<<<<<<< HEAD
		sharedOutputAmount, sharedOutputScript, payments, aspPubkey, connectorAddress, sweptRounds,
=======
		sharedOutputAmount, sharedOutputScript, payments, boardingInputs, aspPubkey, connectorAddress, minRelayFee, sweptRounds,
>>>>>>> 4da76ec8
	)
	if err != nil {
		return
	}

	unsignedTx, err := ptx.UnsignedTx()
	if err != nil {
		return
	}

	if treeFactoryFn != nil {
		congestionTree, err = treeFactoryFn(psetv2.InputArgs{
			Txid:    unsignedTx.TxHash().String(),
			TxIndex: 0,
		})
		if err != nil {
			return
		}
	}

	poolTx, err = ptx.ToBase64()
	if err != nil {
		return
	}

	return
}

func (b *txBuilder) GetSweepInput(parentblocktime int64, node tree.Node) (expirationtime int64, sweepInput ports.SweepInput, err error) {
	pset, err := psetv2.NewPsetFromBase64(node.Tx)
	if err != nil {
		return -1, nil, err
	}

	if len(pset.Inputs) != 1 {
		return -1, nil, fmt.Errorf("invalid node pset, expect 1 input, got %d", len(pset.Inputs))
	}

	// if the tx is not onchain, it means that the input is an existing shared output
	input := pset.Inputs[0]
	txid := chainhash.Hash(input.PreviousTxid).String()
	index := input.PreviousTxIndex

	sweepLeaf, lifetime, err := extractSweepLeaf(input)
	if err != nil {
		return -1, nil, err
	}

	expirationTime := parentblocktime + lifetime

	txhex, err := b.wallet.GetTransaction(context.Background(), txid)
	if err != nil {
		return -1, nil, err
	}

	tx, err := transaction.NewTxFromHex(txhex)
	if err != nil {
		return -1, nil, err
	}

	inputValue, err := elementsutil.ValueFromBytes(tx.Outputs[index].Value)
	if err != nil {
		return -1, nil, err
	}

	sweepInput = &sweepLiquidInput{
		inputArgs: psetv2.InputArgs{
			Txid:    txid,
			TxIndex: index,
		},
		sweepLeaf: sweepLeaf,
		amount:    inputValue,
	}

	return expirationTime, sweepInput, nil
}

func (b *txBuilder) VerifyForfeitTx(tx string) (bool, string, error) {
	ptx, _ := psetv2.NewPsetFromBase64(tx)
	utx, _ := ptx.UnsignedTx()
	txid := utx.TxHash().String()

	for index, input := range ptx.Inputs {
		for _, tapScriptSig := range input.TapScriptSig {
			leafHash, err := chainhash.NewHash(tapScriptSig.LeafHash)
			if err != nil {
				return false, txid, err
			}

			preimage, err := b.getTaprootPreimage(
				tx,
				index,
				leafHash,
			)
			if err != nil {
				return false, txid, err
			}

			sig, err := schnorr.ParseSignature(tapScriptSig.Signature)
			if err != nil {
				return false, txid, err
			}

			pubkey, err := schnorr.ParsePubKey(tapScriptSig.PubKey)
			if err != nil {
				return false, txid, err
			}

			if sig.Verify(preimage, pubkey) {
				return true, txid, nil
			} else {
				return false, txid, fmt.Errorf("invalid signature")
			}
		}
	}

	return false, txid, nil
}

func (b *txBuilder) FinalizeAndExtractForfeit(tx string) (string, error) {
	p, err := psetv2.NewPsetFromBase64(tx)
	if err != nil {
		return "", err
	}

	if err := psetv2.FinalizeAll(p); err != nil {
		return "", err
	}

	// extract the forfeit tx
	extracted, err := psetv2.Extract(p)
	if err != nil {
		return "", err
	}

	return extracted.ToHex()
}

func (b *txBuilder) FindLeaves(
	congestionTree tree.CongestionTree,
	fromtxid string,
	fromvout uint32,
) ([]tree.Node, error) {
	allLeaves := congestionTree.Leaves()
	foundLeaves := make([]tree.Node, 0)

	for _, leaf := range allLeaves {
		branch, err := congestionTree.Branch(leaf.Txid)
		if err != nil {
			return nil, err
		}

		for _, node := range branch {
			ptx, err := psetv2.NewPsetFromBase64(node.Tx)
			if err != nil {
				return nil, err
			}

			if len(ptx.Inputs) <= 0 {
				return nil, fmt.Errorf("no input in the pset")
			}

			parentInput := ptx.Inputs[0]

			hash, err := chainhash.NewHash(parentInput.PreviousTxid)
			if err != nil {
				return nil, err
			}

			if hash.String() == fromtxid && parentInput.PreviousTxIndex == fromvout {
				foundLeaves = append(foundLeaves, leaf)
				break
			}
		}
	}

	return foundLeaves, nil
}

func (b *txBuilder) BuildAsyncPaymentTransactions(
	_ []domain.Vtxo, _ *secp256k1.PublicKey, _ []domain.Receiver,
) (*domain.AsyncPaymentTxs, error) {
	return nil, fmt.Errorf("not implemented")
}

func (b *txBuilder) getLeafScriptAndTree(
	userPubkey, aspPubkey *secp256k1.PublicKey,
) ([]byte, *taproot.IndexedElementsTapScriptTree, error) {
	redeemClosure := &tree.CSVSigClosure{
		Pubkey:  userPubkey,
		Seconds: uint(b.exitDelay),
	}

	redeemLeaf, err := redeemClosure.Leaf()
	if err != nil {
		return nil, nil, err
	}

	forfeitClosure := &tree.ForfeitClosure{
		Pubkey:    userPubkey,
		AspPubkey: aspPubkey,
	}

	forfeitLeaf, err := forfeitClosure.Leaf()
	if err != nil {
		return nil, nil, err
	}

	taprootTree := taproot.AssembleTaprootScriptTree(
		*redeemLeaf, *forfeitLeaf,
	)

	root := taprootTree.RootNode.TapHash()
	unspendableKey := tree.UnspendableKey()
	taprootKey := taproot.ComputeTaprootOutputKey(unspendableKey, root[:])

	outputScript, err := taprootOutputScript(taprootKey)
	if err != nil {
		return nil, nil, err
	}

	return outputScript, taprootTree, nil
}

func (b *txBuilder) createPoolTx(
<<<<<<< HEAD
	sharedOutputAmount uint64, sharedOutputScript []byte,
	payments []domain.Payment, aspPubKey *secp256k1.PublicKey, connectorAddress string,
=======
	sharedOutputAmount uint64,
	sharedOutputScript []byte,
	payments []domain.Payment,
	boardingInputs []ports.BoardingInput,
	aspPubKey *secp256k1.PublicKey, connectorAddress string, minRelayFee uint64,
>>>>>>> 4da76ec8
	sweptRounds []domain.Round,
) (*psetv2.Pset, error) {
	aspScript, err := p2wpkhScript(aspPubKey, b.onchainNetwork())
	if err != nil {
		return nil, err
	}

	connectorScript, err := address.ToOutputScript(connectorAddress)
	if err != nil {
		return nil, err
	}

	connectorMinRelayFee, err := b.minRelayFeeConnectorTx()
	if err != nil {
		return nil, err
	}

	receivers := getOnchainReceivers(payments)
	nbOfInputs := countSpentVtxos(payments)
	connectorsAmount := (connectorAmount + connectorMinRelayFee) * nbOfInputs
	if nbOfInputs > 1 {
		connectorsAmount -= connectorMinRelayFee
	}
	targetAmount := connectorsAmount

	outputs := make([]psetv2.OutputArgs, 0)

	if sharedOutputScript != nil && sharedOutputAmount > 0 {
		targetAmount += sharedOutputAmount

		outputs = append(outputs, psetv2.OutputArgs{
			Asset:  b.onchainNetwork().AssetID,
			Amount: sharedOutputAmount,
			Script: sharedOutputScript,
		})
	}

	if connectorsAmount > 0 {
		outputs = append(outputs, psetv2.OutputArgs{
			Asset:  b.onchainNetwork().AssetID,
			Amount: connectorsAmount,
			Script: connectorScript,
		})
	}

	for _, receiver := range receivers {
		targetAmount += receiver.Amount

		receiverScript, err := address.ToOutputScript(receiver.OnchainAddress)
		if err != nil {
			return nil, err
		}

		outputs = append(outputs, psetv2.OutputArgs{
			Asset:  b.onchainNetwork().AssetID,
			Amount: receiver.Amount,
			Script: receiverScript,
		})
	}

	for _, in := range boardingInputs {
		targetAmount -= in.GetAmount()
	}
	ctx := context.Background()

	dustLimit, err := b.wallet.GetDustAmount(ctx)
	if err != nil {
		return nil, err
	}

	utxos, change, err := b.selectUtxos(ctx, sweptRounds, targetAmount)
	if err != nil {
		return nil, err
	}

	var dust uint64
	if change > 0 {
		if change < dustLimit {
			dust = change
			change = 0
		} else {
			outputs = append(outputs, psetv2.OutputArgs{
				Asset:  b.onchainNetwork().AssetID,
				Amount: change,
				Script: aspScript,
			})
		}
	}

	ptx, err := psetv2.New(nil, outputs, nil)
	if err != nil {
		return nil, err
	}

	updater, err := psetv2.NewUpdater(ptx)
	if err != nil {
		return nil, err
	}

	for _, in := range boardingInputs {
		if err := updater.AddInputs(
			[]psetv2.InputArgs{
				{
					Txid:    in.GetHash().String(),
					TxIndex: in.GetIndex(),
				},
			},
		); err != nil {
			return nil, err
		}

		index := len(ptx.Inputs) - 1

		assetBytes, err := elementsutil.AssetHashToBytes(b.onchainNetwork().AssetID)
		if err != nil {
			return nil, fmt.Errorf("failed to convert asset to bytes: %s", err)
		}

		valueBytes, err := elementsutil.ValueToBytes(in.GetAmount())
		if err != nil {
			return nil, fmt.Errorf("failed to convert value to bytes: %s", err)
		}

		_, script, tapLeafProof, err := b.getBoardingTaproot(in.GetBoardingPubkey(), aspPubKey)
		if err != nil {
			return nil, err
		}

		if err := updater.AddInWitnessUtxo(index, transaction.NewTxOutput(assetBytes, valueBytes, script)); err != nil {
			return nil, err
		}

		if err := updater.AddInTapLeafScript(index, psetv2.NewTapLeafScript(*tapLeafProof, tree.UnspendableKey())); err != nil {
			return nil, err
		}

		if err := updater.AddInSighashType(index, txscript.SigHashDefault); err != nil {
			return nil, err
		}
	}

	if err := addInputs(updater, utxos); err != nil {
		return nil, err
	}

	b64, err := ptx.ToBase64()
	if err != nil {
		return nil, err
	}

	feeAmount, err := b.wallet.EstimateFees(ctx, b64)
	if err != nil {
		return nil, err
	}

	if dust > feeAmount {
		feeAmount = dust
	} else {
		feeAmount += dust
	}

	if dust == 0 {
		if feeAmount == change {
			// fees = change, remove change output
			ptx.Outputs = ptx.Outputs[:len(ptx.Outputs)-1]
			ptx.Global.OutputCount--
			feeAmount += change
		} else if feeAmount < change {
			// change covers the fees, reduce change amount
			if change-feeAmount < dustLimit {
				ptx.Outputs = ptx.Outputs[:len(ptx.Outputs)-1]
				ptx.Global.OutputCount--
				feeAmount += change
			} else {
				ptx.Outputs[len(ptx.Outputs)-1].Value = change - feeAmount
			}
		} else {
			// change is not enough to cover fees, re-select utxos
			if change > 0 {
				// remove change output if present
				ptx.Outputs = ptx.Outputs[:len(ptx.Outputs)-1]
				ptx.Global.OutputCount--
			}
			newUtxos, change, err := b.selectUtxos(ctx, sweptRounds, feeAmount-change)
			if err != nil {
				return nil, err
			}

			if change > 0 {
				if change < dustLimit {
					feeAmount += change
				} else {
					if err := updater.AddOutputs([]psetv2.OutputArgs{
						{
							Asset:  b.onchainNetwork().AssetID,
							Amount: change,
							Script: aspScript,
						},
					}); err != nil {
						return nil, err
					}
				}
			}

			if err := addInputs(updater, newUtxos); err != nil {
				return nil, err
			}
		}
	} else if feeAmount-dust > 0 {
		newUtxos, change, err := b.selectUtxos(ctx, sweptRounds, feeAmount-dust)
		if err != nil {
			return nil, err
		}

		if change > 0 {
			if change < dustLimit {
				feeAmount += change
			} else {
				if err := updater.AddOutputs([]psetv2.OutputArgs{
					{
						Asset:  b.onchainNetwork().AssetID,
						Amount: change,
						Script: aspScript,
					},
				}); err != nil {
					return nil, err
				}
			}
		}

		if err := addInputs(updater, newUtxos); err != nil {
			return nil, err
		}
	}

	// add fee output
	if err := updater.AddOutputs([]psetv2.OutputArgs{
		{
			Asset:  b.onchainNetwork().AssetID,
			Amount: feeAmount,
		},
	}); err != nil {
		return nil, err
	}

	return ptx, nil
}

<<<<<<< HEAD
func (b *txBuilder) minRelayFeeConnectorTx() (uint64, error) {
	return b.wallet.MinRelayFee(context.Background(), uint64(common.ConnectorTxSize))
=======
// This method aims to verify and add partial signature from boarding input
func (b *txBuilder) VerifyAndCombinePartialTx(dest string, src string) (string, error) {
	roundPset, err := psetv2.NewPsetFromBase64(dest)
	if err != nil {
		return "", err
	}

	sourcePset, err := psetv2.NewPsetFromBase64(src)
	if err != nil {
		return "", err
	}

	roundUtx, err := roundPset.UnsignedTx()
	if err != nil {
		return "", err
	}

	sourceUtx, err := sourcePset.UnsignedTx()
	if err != nil {
		return "", err
	}

	if roundUtx.TxHash().String() != sourceUtx.TxHash().String() {
		return "", fmt.Errorf("txid mismatch")
	}

	roundSigner, err := psetv2.NewSigner(roundPset)
	if err != nil {
		return "", err
	}

	for i, input := range sourcePset.Inputs {
		if len(input.TapScriptSig) == 0 || len(input.TapLeafScript) == 0 {
			continue
		}

		partialSig := input.TapScriptSig[0]

		leafHash, err := chainhash.NewHash(partialSig.LeafHash)
		if err != nil {
			return "", err
		}

		preimage, err := b.getTaprootPreimage(src, i, leafHash)
		if err != nil {
			return "", err
		}

		sig, err := schnorr.ParseSignature(partialSig.Signature)
		if err != nil {
			return "", err
		}

		pubkey, err := schnorr.ParsePubKey(partialSig.PubKey)
		if err != nil {
			return "", err
		}

		if !sig.Verify(preimage, pubkey) {
			return "", fmt.Errorf("invalid signature")
		}

		if err := roundSigner.SignTaprootInputTapscriptSig(i, partialSig); err != nil {
			return "", err
		}

	}

	return roundSigner.Pset.ToBase64()
>>>>>>> 4da76ec8
}

func (b *txBuilder) createConnectors(
	poolTx string, payments []domain.Payment, connectorAddress string, feeAmount uint64,
) ([]*psetv2.Pset, error) {
	txid, _ := getTxid(poolTx)

	aspScript, err := address.ToOutputScript(connectorAddress)
	if err != nil {
		return nil, err
	}

	connectorOutput := psetv2.OutputArgs{
		Asset:  b.onchainNetwork().AssetID,
		Script: aspScript,
		Amount: connectorAmount,
	}

	numberOfConnectors := countSpentVtxos(payments)

	previousInput := psetv2.InputArgs{
		Txid:    txid,
		TxIndex: 1,
	}

	if numberOfConnectors == 1 {
		outputs := []psetv2.OutputArgs{connectorOutput}
		connectorTx, err := craftConnectorTx(previousInput, aspScript, outputs, feeAmount)
		if err != nil {
			return nil, err
		}

		return []*psetv2.Pset{connectorTx}, nil
	}

	totalConnectorAmount := (connectorAmount + feeAmount) * numberOfConnectors
	if numberOfConnectors > 1 {
		totalConnectorAmount -= feeAmount
	}

	connectors := make([]*psetv2.Pset, 0, numberOfConnectors-1)
	for i := uint64(0); i < numberOfConnectors-1; i++ {
		outputs := []psetv2.OutputArgs{connectorOutput}
		totalConnectorAmount -= connectorAmount
		totalConnectorAmount -= feeAmount
		if totalConnectorAmount > 0 {
			outputs = append(outputs, psetv2.OutputArgs{
				Asset:  b.onchainNetwork().AssetID,
				Script: aspScript,
				Amount: totalConnectorAmount,
			})
		}
		connectorTx, err := craftConnectorTx(previousInput, aspScript, outputs, feeAmount)
		if err != nil {
			return nil, err
		}

		txid, _ := getPsetId(connectorTx)

		previousInput = psetv2.InputArgs{
			Txid:    txid,
			TxIndex: 1,
		}

		connectors = append(connectors, connectorTx)
	}

	return connectors, nil
}

func (b *txBuilder) createForfeitTxs(
	aspPubkey *secp256k1.PublicKey, payments []domain.Payment, connectors []*psetv2.Pset,
) ([]string, error) {
	aspScript, err := p2wpkhScript(aspPubkey, b.onchainNetwork())
	if err != nil {
		return nil, err
	}

	forfeitTxs := make([]string, 0)
	for _, payment := range payments {
		for _, vtxo := range payment.Inputs {
			pubkeyBytes, err := hex.DecodeString(vtxo.Pubkey)
			if err != nil {
				return nil, fmt.Errorf("failed to decode pubkey: %s", err)
			}

			vtxoPubkey, err := secp256k1.ParsePubKey(pubkeyBytes)
			if err != nil {
				return nil, err
			}

			vtxoScript, vtxoTaprootTree, err := b.getLeafScriptAndTree(vtxoPubkey, aspPubkey)
			if err != nil {
				return nil, err
			}

			var forfeitProof *taproot.TapscriptElementsProof

			for _, proof := range vtxoTaprootTree.LeafMerkleProofs {
				isForfeit, err := (&tree.ForfeitClosure{}).Decode(proof.Script)
				if !isForfeit || err != nil {
					continue
				}

				forfeitProof = &proof
				break
			}

			if forfeitProof == nil {
				return nil, fmt.Errorf("forfeit proof not found")
			}

			for _, connector := range connectors {
				txs, err := b.craftForfeitTxs(
					connector, vtxo, *forfeitProof, vtxoScript, aspScript,
				)
				if err != nil {
					return nil, err
				}

				forfeitTxs = append(forfeitTxs, txs...)
			}
		}
	}
	return forfeitTxs, nil
}

func (b *txBuilder) getConnectorAddress(poolTx string) (string, error) {
	pset, err := psetv2.NewPsetFromBase64(poolTx)
	if err != nil {
		return "", err
	}

	if len(pset.Outputs) < 1 {
		return "", fmt.Errorf("connector output not found in pool tx")
	}

	connectorOutput := pset.Outputs[1]

	pay, err := payment.FromScript(connectorOutput.Script, b.onchainNetwork(), nil)
	if err != nil {
		return "", err
	}

	return pay.WitnessPubKeyHash()
}

func (b *txBuilder) getTaprootPreimage(tx string, inputIndex int, leafHash *chainhash.Hash) ([]byte, error) {
	pset, err := psetv2.NewPsetFromBase64(tx)
	if err != nil {
		return nil, err
	}

	prevoutScripts := make([][]byte, 0)
	prevoutAssets := make([][]byte, 0)
	prevoutValues := make([][]byte, 0)

	for i, input := range pset.Inputs {
		if input.WitnessUtxo == nil {
			return nil, fmt.Errorf("missing witness utxo on input #%d", i)
		}

		prevoutScripts = append(prevoutScripts, input.WitnessUtxo.Script)
		prevoutAssets = append(prevoutAssets, input.WitnessUtxo.Asset)
		prevoutValues = append(prevoutValues, input.WitnessUtxo.Value)
	}

	utx, err := pset.UnsignedTx()
	if err != nil {
		return nil, err
	}

	genesisHash, _ := chainhash.NewHashFromStr(b.onchainNetwork().GenesisBlockHash)

	preimage := utx.HashForWitnessV1(
		inputIndex, prevoutScripts, prevoutAssets, prevoutValues,
		pset.Inputs[inputIndex].SigHashType, genesisHash, leafHash, nil,
	)
	return preimage[:], nil
}

func (b *txBuilder) onchainNetwork() *network.Network {
	switch b.net.Name {
	case common.Liquid.Name:
		return &network.Liquid
	case common.LiquidTestNet.Name:
		return &network.Testnet
	case common.LiquidRegTest.Name:
		return &network.Regtest
	default:
		return &network.Liquid
	}
}

func (b *txBuilder) getBoardingTaproot(owner, asp *secp256k1.PublicKey) (string, []byte, *taproot.TapscriptElementsProof, error) {
	multisigClosure := tree.ForfeitClosure{
		Pubkey:    owner,
		AspPubkey: asp,
	}

	csvClosure := tree.CSVSigClosure{
		Pubkey:  owner,
		Seconds: uint(b.boardingExitDelay),
	}

	multisigLeaf, err := multisigClosure.Leaf()
	if err != nil {
		return "", nil, nil, err
	}

	csvLeaf, err := csvClosure.Leaf()
	if err != nil {
		return "", nil, nil, err
	}

	tapTree := taproot.AssembleTaprootScriptTree(*multisigLeaf, *csvLeaf)
	root := tapTree.RootNode.TapHash()
	tapKey := taproot.ComputeTaprootOutputKey(tree.UnspendableKey(), root[:])

	p2tr, err := payment.FromTweakedKey(tapKey, b.onchainNetwork(), nil)
	if err != nil {
		return "", nil, nil, err
	}

	addr, err := p2tr.TaprootAddress()
	if err != nil {
		return "", nil, nil, err
	}

	tapLeaf, err := multisigClosure.Leaf()
	if err != nil {
		return "", nil, nil, err
	}

	leafProofIndex := tapTree.LeafProofIndex[tapLeaf.TapHash()]
	leafProof := tapTree.LeafMerkleProofs[leafProofIndex]

	return addr, p2tr.Script, &leafProof, nil
}

func extractSweepLeaf(input psetv2.Input) (sweepLeaf *psetv2.TapLeafScript, lifetime int64, err error) {
	for _, leaf := range input.TapLeafScript {
		closure := &tree.CSVSigClosure{}
		valid, err := closure.Decode(leaf.Script)
		if err != nil {
			return nil, 0, err
		}
		if valid && closure.Seconds > uint(lifetime) {
			sweepLeaf = &leaf
			lifetime = int64(closure.Seconds)
		}
	}

	if sweepLeaf == nil {
		return nil, 0, fmt.Errorf("sweep leaf not found")
	}

	return sweepLeaf, lifetime, nil
}

type sweepLiquidInput struct {
	inputArgs psetv2.InputArgs
	sweepLeaf *psetv2.TapLeafScript
	amount    uint64
}

func (s *sweepLiquidInput) GetAmount() uint64 {
	return s.amount
}

func (s *sweepLiquidInput) GetControlBlock() []byte {
	ctrlBlock, _ := s.sweepLeaf.ControlBlock.ToBytes()
	return ctrlBlock
}

func (s *sweepLiquidInput) GetHash() chainhash.Hash {
	h, _ := chainhash.NewHashFromStr(s.inputArgs.Txid)
	return *h
}

func (s *sweepLiquidInput) GetIndex() uint32 {
	return s.inputArgs.TxIndex
}

func (s *sweepLiquidInput) GetInternalKey() *secp256k1.PublicKey {
	return s.sweepLeaf.ControlBlock.InternalKey
}

func (s *sweepLiquidInput) GetLeafScript() []byte {
	return s.sweepLeaf.Script
}<|MERGE_RESOLUTION|>--- conflicted
+++ resolved
@@ -129,15 +129,10 @@
 }
 
 func (b *txBuilder) BuildPoolTx(
-<<<<<<< HEAD
-	aspPubkey *secp256k1.PublicKey, payments []domain.Payment, sweptRounds []domain.Round,
-=======
 	aspPubkey *secp256k1.PublicKey,
 	payments []domain.Payment,
 	boardingInputs []ports.BoardingInput,
-	minRelayFee uint64,
 	sweptRounds []domain.Round,
->>>>>>> 4da76ec8
 	_ ...*secp256k1.PublicKey, // cosigners are not used in the covenant
 ) (poolTx string, congestionTree tree.CongestionTree, connectorAddress string, err error) {
 	// The creation of the tree and the pool tx are tightly coupled:
@@ -157,7 +152,9 @@
 	var treeFactoryFn tree.TreeFactory
 
 	if !isOnchainOnly(payments) {
-		feeSatsPerNode, err := b.wallet.MinRelayFee(context.Background(), uint64(common.TreeTxSize))
+		// liquid node size is 2x the bitcoin node size (avoid min-relay-fee issues with the low fee rate on liquid)
+		liquidTreeTxSize := common.TreeTxSize * 2
+		feeSatsPerNode, err := b.wallet.MinRelayFee(context.Background(), uint64(liquidTreeTxSize))
 		if err != nil {
 			return "", nil, "", err
 		}
@@ -176,11 +173,7 @@
 	}
 
 	ptx, err := b.createPoolTx(
-<<<<<<< HEAD
-		sharedOutputAmount, sharedOutputScript, payments, aspPubkey, connectorAddress, sweptRounds,
-=======
-		sharedOutputAmount, sharedOutputScript, payments, boardingInputs, aspPubkey, connectorAddress, minRelayFee, sweptRounds,
->>>>>>> 4da76ec8
+		sharedOutputAmount, sharedOutputScript, payments, boardingInputs, aspPubkey, connectorAddress, sweptRounds,
 	)
 	if err != nil {
 		return
@@ -406,16 +399,11 @@
 }
 
 func (b *txBuilder) createPoolTx(
-<<<<<<< HEAD
-	sharedOutputAmount uint64, sharedOutputScript []byte,
-	payments []domain.Payment, aspPubKey *secp256k1.PublicKey, connectorAddress string,
-=======
 	sharedOutputAmount uint64,
 	sharedOutputScript []byte,
 	payments []domain.Payment,
 	boardingInputs []ports.BoardingInput,
-	aspPubKey *secp256k1.PublicKey, connectorAddress string, minRelayFee uint64,
->>>>>>> 4da76ec8
+	aspPubKey *secp256k1.PublicKey, connectorAddress string,
 	sweptRounds []domain.Round,
 ) (*psetv2.Pset, error) {
 	aspScript, err := p2wpkhScript(aspPubKey, b.onchainNetwork())
@@ -664,10 +652,10 @@
 	return ptx, nil
 }
 
-<<<<<<< HEAD
 func (b *txBuilder) minRelayFeeConnectorTx() (uint64, error) {
 	return b.wallet.MinRelayFee(context.Background(), uint64(common.ConnectorTxSize))
-=======
+}
+
 // This method aims to verify and add partial signature from boarding input
 func (b *txBuilder) VerifyAndCombinePartialTx(dest string, src string) (string, error) {
 	roundPset, err := psetv2.NewPsetFromBase64(dest)
@@ -737,7 +725,6 @@
 	}
 
 	return roundSigner.Pset.ToBase64()
->>>>>>> 4da76ec8
 }
 
 func (b *txBuilder) createConnectors(
