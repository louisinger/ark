package txbuilder_test

import (
	"crypto/rand"
	"encoding/hex"
	"encoding/json"
	"os"
	"testing"

	"github.com/ark-network/ark/common"
	"github.com/ark-network/ark/common/tree"
	"github.com/ark-network/ark/server/internal/core/domain"
	"github.com/ark-network/ark/server/internal/core/ports"
	txbuilder "github.com/ark-network/ark/server/internal/infrastructure/tx-builder/covenant"
	"github.com/btcsuite/btcd/chaincfg/chainhash"
	"github.com/decred/dcrd/dcrec/secp256k1/v4"
	"github.com/stretchr/testify/mock"
	"github.com/stretchr/testify/require"
	"github.com/vulpemventures/go-elements/psetv2"
)

const (
	testingKey          = "0218d5ca8b58797b7dbd65c075dd7ba7784b3f38ab71b1a5a8e3f94ba0257654a6"
	connectorAddress    = "tex1qekd5u0qj8jl07vy60830xy7n9qtmcx9u3s0cqc"
	minRelayFee         = uint64(30)
	roundLifetime       = int64(1209344)
	unilateralExitDelay = int64(512)
	boardingExitDelay   = int64(512)
)

var (
	wallet *mockedWallet
	pubkey *secp256k1.PublicKey
)

func TestMain(m *testing.M) {
	wallet = &mockedWallet{}
	wallet.On("EstimateFees", mock.Anything, mock.Anything).
		Return(uint64(100), nil)
	wallet.On("SelectUtxos", mock.Anything, mock.Anything, mock.Anything).
		Return(randomInput, uint64(0), nil)
	wallet.On("DeriveConnectorAddress", mock.Anything).
		Return(connectorAddress, nil)
	wallet.On("GetDustAmount", mock.Anything).
		Return(uint64(450), nil)

	pubkeyBytes, _ := hex.DecodeString(testingKey)
	pubkey, _ = secp256k1.ParsePubKey(pubkeyBytes)

	os.Exit(m.Run())
}

func TestBuildPoolTx(t *testing.T) {
	builder := txbuilder.NewTxBuilder(
		wallet, common.Liquid, roundLifetime, unilateralExitDelay, boardingExitDelay,
	)

	fixtures, err := parsePoolTxFixtures()
	require.NoError(t, err)
	require.NotEmpty(t, fixtures)

	if len(fixtures.Valid) > 0 {
		t.Run("valid", func(t *testing.T) {
			for _, f := range fixtures.Valid {
				poolTx, congestionTree, connAddr, err := builder.BuildPoolTx(
<<<<<<< HEAD
					pubkey, f.Payments, []domain.Round{},
=======
					pubkey, f.Payments, []ports.BoardingInput{}, minRelayFee, []domain.Round{},
>>>>>>> 4da76ec8
				)
				require.NoError(t, err)
				require.NotEmpty(t, poolTx)
				require.NotEmpty(t, congestionTree)
				require.Equal(t, connectorAddress, connAddr)
				require.Equal(t, f.ExpectedNumOfNodes, congestionTree.NumberOfNodes())
				require.Len(t, congestionTree.Leaves(), f.ExpectedNumOfLeaves)

				err = tree.ValidateCongestionTree(
					congestionTree, poolTx, pubkey, roundLifetime,
				)
				require.NoError(t, err)
			}
		})
	}

	if len(fixtures.Invalid) > 0 {
		t.Run("invalid", func(t *testing.T) {
			for _, f := range fixtures.Invalid {
				poolTx, congestionTree, connAddr, err := builder.BuildPoolTx(
<<<<<<< HEAD
					pubkey, f.Payments, []domain.Round{},
=======
					pubkey, f.Payments, []ports.BoardingInput{}, minRelayFee, []domain.Round{},
>>>>>>> 4da76ec8
				)
				require.EqualError(t, err, f.ExpectedErr)
				require.Empty(t, poolTx)
				require.Empty(t, connAddr)
				require.Empty(t, congestionTree)
			}
		})
	}
}

func TestBuildForfeitTxs(t *testing.T) {
	builder := txbuilder.NewTxBuilder(
		wallet, common.Liquid, 1209344, unilateralExitDelay, boardingExitDelay,
	)

	fixtures, err := parseForfeitTxsFixtures()
	require.NoError(t, err)
	require.NotEmpty(t, fixtures)

	if len(fixtures.Valid) > 0 {
		t.Run("valid", func(t *testing.T) {
			for _, f := range fixtures.Valid {
				connectors, forfeitTxs, err := builder.BuildForfeitTxs(
					pubkey, f.PoolTx, f.Payments,
				)
				require.NoError(t, err)
				require.Len(t, connectors, f.ExpectedNumOfConnectors)
				require.Len(t, forfeitTxs, f.ExpectedNumOfForfeitTxs)

				expectedInputTxid := f.PoolTxid
				// Verify the chain of connectors
				for _, connector := range connectors {
					tx, err := psetv2.NewPsetFromBase64(connector)
					require.NoError(t, err)
					require.NotNil(t, tx)

					require.Len(t, tx.Inputs, 1)
					require.Len(t, tx.Outputs, 3)

					inputTxid := chainhash.Hash(tx.Inputs[0].PreviousTxid).String()
					require.Equal(t, expectedInputTxid, inputTxid)
					require.Equal(t, 1, int(tx.Inputs[0].PreviousTxIndex))

					expectedInputTxid = getTxid(tx)
				}

				// decode and check forfeit txs
				for _, forfeitTx := range forfeitTxs {
					tx, err := psetv2.NewPsetFromBase64(forfeitTx)
					require.NoError(t, err)
					require.Len(t, tx.Inputs, 2)
					require.Len(t, tx.Outputs, 2)
				}
			}
		})
	}

	if len(fixtures.Invalid) > 0 {
		t.Run("invalid", func(t *testing.T) {
			for _, f := range fixtures.Invalid {
				connectors, forfeitTxs, err := builder.BuildForfeitTxs(
					pubkey, f.PoolTx, f.Payments,
				)
				require.EqualError(t, err, f.ExpectedErr)
				require.Empty(t, connectors)
				require.Empty(t, forfeitTxs)
			}
		})
	}
}

func randomInput() []ports.TxInput {
	txid := randomHex(32)
	input := &mockedInput{}
	input.On("GetAsset").Return("5ac9f65c0efcc4775e0baec4ec03abdde22473cd3cf33c0419ca290e0751b225")
	input.On("GetValue").Return(uint64(1000))
	input.On("GetScript").Return("a914ea9f486e82efb3dd83a69fd96e3f0113757da03c87")
	input.On("GetTxid").Return(txid)
	input.On("GetIndex").Return(uint32(0))

	return []ports.TxInput{input}
}

func randomHex(len int) string {
	buf := make([]byte, len)
	// nolint
	rand.Read(buf)
	return hex.EncodeToString(buf)
}

type poolTxFixtures struct {
	Valid []struct {
		Payments            []domain.Payment
		ExpectedNumOfNodes  int
		ExpectedNumOfLeaves int
	}
	Invalid []struct {
		Payments    []domain.Payment
		ExpectedErr string
	}
}

func parsePoolTxFixtures() (*poolTxFixtures, error) {
	file, err := os.ReadFile("testdata/fixtures.json")
	if err != nil {
		return nil, err
	}
	v := map[string]interface{}{}
	if err := json.Unmarshal(file, &v); err != nil {
		return nil, err
	}

	vv := v["buildPoolTx"].(map[string]interface{})
	file, _ = json.Marshal(vv)
	var fixtures poolTxFixtures
	if err := json.Unmarshal(file, &fixtures); err != nil {
		return nil, err
	}

	return &fixtures, nil
}

type forfeitTxsFixtures struct {
	Valid []struct {
		Payments                []domain.Payment
		ExpectedNumOfConnectors int
		ExpectedNumOfForfeitTxs int
		PoolTx                  string
		PoolTxid                string
	}
	Invalid []struct {
		Payments    []domain.Payment
		ExpectedErr string
		PoolTx      string
	}
}

func parseForfeitTxsFixtures() (*forfeitTxsFixtures, error) {
	file, err := os.ReadFile("testdata/fixtures.json")
	if err != nil {
		return nil, err
	}
	v := map[string]interface{}{}
	if err := json.Unmarshal(file, &v); err != nil {
		return nil, err
	}

	vv := v["buildForfeitTxs"].(map[string]interface{})
	file, _ = json.Marshal(vv)
	var fixtures forfeitTxsFixtures
	if err := json.Unmarshal(file, &fixtures); err != nil {
		return nil, err
	}

	return &fixtures, nil
}

func getTxid(tx *psetv2.Pset) string {
	utx, _ := tx.UnsignedTx()
	return utx.TxHash().String()
}<|MERGE_RESOLUTION|>--- conflicted
+++ resolved
@@ -43,6 +43,8 @@
 		Return(connectorAddress, nil)
 	wallet.On("GetDustAmount", mock.Anything).
 		Return(uint64(450), nil)
+	wallet.On("MinRelayFee", mock.Anything, mock.Anything).
+		Return(minRelayFee, nil)
 
 	pubkeyBytes, _ := hex.DecodeString(testingKey)
 	pubkey, _ = secp256k1.ParsePubKey(pubkeyBytes)
@@ -63,11 +65,7 @@
 		t.Run("valid", func(t *testing.T) {
 			for _, f := range fixtures.Valid {
 				poolTx, congestionTree, connAddr, err := builder.BuildPoolTx(
-<<<<<<< HEAD
-					pubkey, f.Payments, []domain.Round{},
-=======
-					pubkey, f.Payments, []ports.BoardingInput{}, minRelayFee, []domain.Round{},
->>>>>>> 4da76ec8
+					pubkey, f.Payments, []ports.BoardingInput{}, []domain.Round{},
 				)
 				require.NoError(t, err)
 				require.NotEmpty(t, poolTx)
@@ -88,11 +86,7 @@
 		t.Run("invalid", func(t *testing.T) {
 			for _, f := range fixtures.Invalid {
 				poolTx, congestionTree, connAddr, err := builder.BuildPoolTx(
-<<<<<<< HEAD
-					pubkey, f.Payments, []domain.Round{},
-=======
-					pubkey, f.Payments, []ports.BoardingInput{}, minRelayFee, []domain.Round{},
->>>>>>> 4da76ec8
+					pubkey, f.Payments, []ports.BoardingInput{}, []domain.Round{},
 				)
 				require.EqualError(t, err, f.ExpectedErr)
 				require.Empty(t, poolTx)
